--- conflicted
+++ resolved
@@ -58,7 +58,7 @@
 #define queue_offset(val)           ((val) & WORK_QUEUE_MASK)
 
 /* enough large for any system */
-#define MAX_THREAD_NUM  512
+#define MAX_THREAD_NUM  1024
 
 typedef struct tpool_work {
     void               (*routine)(void *);
@@ -91,19 +91,6 @@
 static int tpool_queue_empty(tpool_t *tpool)
 {
     int i;
-<<<<<<< HEAD
-    (void) flags;
-
-    if(thread_count <= 0 || thread_count > MAX_THREADS \
-            || queue_size <= 0 || queue_size > MAX_QUEUE) {
-        return NULL;
-    }
-
-    if((pool = (threadpool_t *)malloc(sizeof(threadpool_t))) == NULL) {
-        goto err;
-    }
-=======
->>>>>>> 3c1150e7
 
     for (i = 0; i < tpool->num_threads; i++)
         if (!thread_queue_empty(&tpool->threads[i]))
@@ -496,11 +483,7 @@
 // Methods for MapReduce ///////////////////////////////////////////////////////
 
 typedef struct {
-<<<<<<< HEAD
-    int personal_pointers[MAX_THREADS];
-=======
     int personal_pointers[MAX_THREAD_NUM];
->>>>>>> 3c1150e7
     void(*routine)(int n, void *);
     void *arg;
     int size;
@@ -549,11 +532,7 @@
     threadpool_reduce_t *userdata;
     int size;
     int thread_count;
-<<<<<<< HEAD
-    void *elements[MAX_THREADS];
-=======
     void *elements[MAX_THREAD_NUM];
->>>>>>> 3c1150e7
 } reduce_t_internal;
 
 static void threadpool_reduce_thread(int n, void *arg);
