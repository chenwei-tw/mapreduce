--- conflicted
+++ resolved
@@ -9,27 +9,16 @@
 #include <time.h>
 #include "threadpool.h"
 #include "yastopwatch.h"
-<<<<<<< HEAD
-=======
-
-DEF_THREADED_SW(simple_time)
->>>>>>> 03bf2889
 
 void is_simple(int n, void *_data)
 {
-    START_SW(simple_time);
-
     int *data = (int *) _data;
     int x = data[n];
     data[n] = 0;
     if (x < 2) return;
-    if (x > 2 && x % 2 == 0) return;
-    for (int i = 3; i * i <= x; i += 2)
+    for (int i = 2; i <= x; i++)
         if (x % i == 0) return;
     data[n] = x;
-
-    STOP_SW(simple_time);
-    SYNC_SW(simple_time);
 }
 
 void my_reduce(void *self, void *left, void *right)
@@ -56,15 +45,9 @@
 
 int main(int argc, char *argv[])
 {
-<<<<<<< HEAD
     DEF_SW(total_time); 
-
     RESET_SW(total_time);
 
-=======
-    DEF_SW(map_time);
-    DEF_SW(reduce_time);
->>>>>>> 03bf2889
     threadpool_t *pool;
 
     START_SW(total_time);
@@ -76,24 +59,10 @@
     for (int i = 0; i < DATASIZE; i++)
         data[i] = i + 1;
 
-<<<<<<< HEAD
     //threadpool_map(pool, DATASIZE, MAP_TASK_NUM, is_simple, data, 0);
     //for (int i = 0; i < DATASIZE; i++)
     //    printf("%c", !!data[i] ? '-' : ' ');
     //printf("\n");
-=======
-    START_SW(map_time);
-
-    threadpool_map(pool, DATASIZE, is_simple, data, 0);
-
-    STOP_SW(map_time);
-
-    for (int i = 0; i < DATASIZE; i++)
-        printf("%c", !!data[i] ? '-' : ' ');
-    printf("\n");
->>>>>>> 03bf2889
-
-    START_SW(reduce_time);
 
     threadpool_reduce_t reduce = {
         .begin = data,
@@ -110,20 +79,6 @@
 	
     STOP_SW(total_time);
 
-<<<<<<< HEAD
-	//fprintf(stderr, "[map] Total time: %lf sec\n", GET_SEC(map_time));
-	//fprintf(stderr, "[reduce] Total time: %lf sec\n", GET_SEC(reduce_time));
 	fprintf(stderr, "[total] Total time: %lf sec\n", GET_SEC(total_time));
 	return 0;
-=======
-    threadpool_reduce(pool, &reduce);
-
-    STOP_SW(reduce_time);
-
-    fprintf(stderr, "[map] Total time: %lf\n", GET_SEC(map_time));
-    fprintf(stderr, "[is_simple] Total time: %lf\n", GET_SEC(simple_time));
-    fprintf(stderr, "[reduce] Total time: %lf\n", GET_SEC(reduce_time));
-
-    return 0;
->>>>>>> 03bf2889
 }